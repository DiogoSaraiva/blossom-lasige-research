--- conflicted
+++ resolved
@@ -1,130 +1,72 @@
-import json
 import os
 import threading
 import time
-from typing import Literal, Optional, Dict, List
+from pathlib import Path
+from typing import Literal
+
+import librosa
+import numpy as np
+import requests
+import sounddevice as sd
+
+
+import json
 
 from dancer.src.beat_detector import BeatDetector
-from dancer.src.music_player import MusicPlayer
 from src.logging_utils import Logger
 from src.threads.blossom_sender import BlossomSenderThread
 
 
 class Dancer:
-    def __init__(self, music_dir: str, logger: Logger, mode: Literal["mic", "audio"], analysis_interval: float = 5.0, mic_sr = 22050):
+    def __init__(self, music_dir: str, logger: Logger, mode: Literal["mic", "audio"], analysis_interval: float = 5.0, sr = 22050):
         """
         :param music_dir: Path to the music directory
         :param analysis_interval: Interval in seconds to re-analyze mood
         """
-        self._run = None
-        self._music_over = True
-        self._music_schedule: List[Dict[str, str | float]] = []
-        self._current_schedule_index = 0
         self._player_lock = None
         self._player_backend = None
-
         self.music_dir = music_dir
         self.analysis_interval = analysis_interval
+        self.dancer_server_proc = None
+        self.current_sequence = None
+        self.is_running = False
         self.logger = logger
+        self.beat_detector = BeatDetector(logger=logger, sr = sr)
+        self.blossom_one_sender = self.blossom_two_sender = None
+        self.is_sending_one = self.is_sending_two = False
         self.mode = mode
-
-        self.dancer_server_proc = None
-        self.current_sequence: Optional[str] = None
-        self.is_running = False
-
-        self.beat_detector = BeatDetector(logger=logger, mic_sr=mic_sr, analysis_interval=analysis_interval)
-        self.music_player = MusicPlayer(logger=logger)
-        self.blossom_one_sender: Optional[BlossomSenderThread] = None
-        self.blossom_two_sender: Optional[BlossomSenderThread] = None
-        self.is_sending_one = False
-        self.is_sending_two = False
-
-        self._thread: Optional[threading.Thread] = None
+        self._thread = None
         self._stop_event = threading.Event()
-        self.resting_period = 0.01
-
-        self._supported_extensions = {".mp3", ".wav", ".flac", ".ogg", ".m4a"}
-        self._playlist: List[str] = []
-        self._playlist_idx = -1
-        self.loop_playlist = True
-
-    def _refresh_playlist(self):
-        try:
-            files = [os.path.join(self.music_dir, f) for f in os.listdir(self.music_dir)]
-            self._playlist = [p for p in files if os.path.splitext(p)[1].lower() in self._supported_extensions and os.path.isfile(p)]
-            self._playlist.sort()
-            self._playlist_idx = -1
-            self.logger(f"[Dancer] Loaded {len(self._playlist)} tracks from '{self.music_dir}'.", level="info")
-        except Exception as e:
-            self._playlist = []
-            self._playlist_idx = -1
-            self.logger(f"[Dancer] Failed to load playlist: {e}", level="error")
-
-    def _get_next_music_path(self) -> Optional[str]:
-        if not self._playlist:
-            self._refresh_playlist()
-            if not self._playlist:
-                return None
-        self._playlist_idx += 1
-        if self._playlist_idx >= len(self._playlist):
-            if self.loop_playlist:
-                self._playlist_idx = 0
-            else:
-                return None
-        return self._playlist[self._playlist_idx]
 
     def _main_loop(self):
+        run = self.run_for_mic if self.mode == "mic" else self.run_for_audio
         self.logger("[Dancer] Launching Dancer...", level="info")
+        while self.is_running:
+            sequence = run()
+            if sequence != self.current_sequence:
+                duration = self.get_sequence_duration(sequence)
+                if duration is not None:
+                    payload = {"sequence": sequence, "duration": duration}
+
+                    if self.is_sending_one:
+                        self.blossom_one_sender.send(payload)
+                    if self.is_sending_two:
+                        self.blossom_two_sender.send(payload)
+
+                    self.current_sequence = sequence
+                    self.logger(f"[BeatDetector] Mood -> '{sequence}', ({duration:.2f})s", level="debug")
+                else:
+                    self.logger(f"[BeatDetector] Could not find duration for '{sequence}'", level="warning")
+
         self.is_running = True
-        while not self._stop_event.is_set() and self.is_running:
-            if self._music_over and self.mode == "audio":
-                next_music = self._get_next_music_path()
-                if next_music:
-                    self.change_music(next_music)
-                    self.logger(f"[Dancer] Now playing: {os.path.basename(next_music)}", level="info")
-                else:
-                    self.logger("[Dancer] No tracks available. Waiting...", level="warning")
-                    self._cooperative_sleep(0.5)
-                    continue
 
-            mood = self._run()
-            if not mood:
-                self._cooperative_sleep(self.resting_period)
-                continue
+        self.beat_detector.analyse_microphone()
 
-            sequence = mood.get("sequence")
-            if not sequence:
-                self._cooperative_sleep(self.resting_period)
-                continue
-            if sequence != self.current_sequence:
-                duration_ms = self.get_sequence_duration_ms(sequence)
-                if duration_ms is not None:
-                    payload = {"sequence": sequence, "duration_ms": duration_ms}
-                    if self.is_sending_one and self.blossom_one_sender:
-                        self.blossom_one_sender.send(payload)
-                    if self.is_sending_two and self.blossom_two_sender:
-                        self.blossom_two_sender.send(payload)
-                    self.current_sequence = sequence
-                    self.logger(f"[Dancer] Mood -> '{sequence}', {duration_ms/1000:.2f}s", level="debug")
-                else:
-                    self.logger(f"[Dancer] Could not find duration for '{sequence}'", level="warning")
-
-            seg = float(mood.get("mood_duration", self.analysis_interval))
-            end_ttime = time.time() + max(0.0, seg - self.resting_period)
-            while time.time() < end_ttime and not self._stop_event.is_set():
-                self._cooperative_sleep(min(self.resting_period, end_ttime - time.time()))
-            else:
-                self._cooperative_sleep(self.resting_period)
-
-        self.is_running = False
-        self.logger("[Dancer] Loop ended.", level="debug")
 
     def start(self):
-        self.is_running = True
-        self._run = self.run_for_mic if self.mode == "mic" else self.run_for_audio
         if self._thread is None or not self._thread.is_alive():
             self._stop_event.clear()
-            self._thread = threading.Thread(target=self._main_loop, daemon=False)
+            self._thread = threading.Thread(target=self._main_loop, daemon=True)
             self._thread.start()
             self.logger("[Dancer] Thread started.", level="info")
         else:
@@ -132,94 +74,50 @@
 
     def stop(self):
         self.logger("[Dancer] Stopping...", level="info")
-        self.music_player.stop()
         self.current_sequence = None
         self._stop_event.set()
         if self._thread is not None and self._thread.is_alive():
-            self._thread.join(timeout=2.0)
+            self._thread.join()
         self.is_running = False
 
-    def get_sequence_duration_ms(self, sequence: str) -> Optional[int]:
+
+    def get_sequence_duration(self, sequence):
         try:
             with open(f"blossom_public/src/sequences/woody/{sequence}_sequence.json", "r") as file:
                 sequence_json = json.load(file)
             last_frame = sequence_json["frame_list"][-1]
-            return int(last_frame["millis"])
+            last_millis = last_frame["millis"]
+            return float(last_millis) / 1000.0
         except Exception as e:
-            self.logger(f"[Dancer] Failed to get sequence duration: {e}", level="critical")
-            return None
+            self.logger(f"[ERROR] Failed to get sequence duration: {e}", level="critical")
+        return None
 
-    def run_for_mic(self) -> Dict[str, str | float]:
+
+    def run_for_mic(self) -> str:
         return self.beat_detector.analyse_microphone()
 
-<<<<<<< HEAD
     def run_for_audio(self) -> str:
-        """
-        Run analysis for all songs in music_dir and return the last detected sequence.
-        """
-        music_dir_path = Path(self.music_dir)
+        pass
 
-        if not music_dir_path.exists() or not music_dir_path.is_dir():
-            self.logger(f"[Dancer] Music directory not found: {self.music_dir}", level="error")
-            return ""
 
-        last_sequence = ""
-        for music_path in music_dir_path.glob("*.mp3"):
-            self.logger(f"[Dancer] Analyzing music file: {music_path.name}", level="info")
-            sequences = self.beat_detector.analyse_music(str(music_path))
-            if sequences:
-                last_sequence = list(sequences.values())[-1]
 
-        return last_sequence
-=======
-    def run_for_audio(self) -> Optional[Dict[str, str | float]]:
-        if not self._music_schedule:
-            self._music_schedule = self.beat_detector.analyse_music()
-            self._current_schedule_index = 0
 
-        if self._current_schedule_index >= len(self._music_schedule):
-            self._music_over = True
-            self._music_schedule = []
-            self._current_schedule_index = 0
-            return None
-
-        mood = self._music_schedule[self._current_schedule_index]
-        self._current_schedule_index += 1
-        return mood
->>>>>>> 4d4f5a6f
-
-    def update_sender(self, number: Literal["one", "two"], blossom_sender: Optional[BlossomSenderThread]):
+    def update_sender(self, number: Literal["one", "two"], blossom_sender: BlossomSenderThread | None):
         setattr(self, f"blossom_{number}_sender", blossom_sender)
 
+
     def start_sending(self, blossom_sender: BlossomSenderThread, number: Literal["one", "two"]):
-        if not (self.is_sending_one or self.is_sending_two):
-            self.start()
         if getattr(self, f"is_sending_{number}"):
-            self.logger(f"[Dancer] Sending already enabled for Blossom {number.capitalize()}.", level="warning")
+            self.logger(f"[Dancer] Sending already enabled for Blossom {number}.", level="warning")
             return
-        self.update_sender(number, blossom_sender)
         setattr(self, f"is_sending_{number}", True)
         blossom_sender.start()
 
 
     def stop_sending(self, blossom_sender: BlossomSenderThread, number: Literal["one", "two"]):
         if not getattr(self, f"is_sending_{number}"):
-            self.logger(f"[Dancer] Sending not enabled for Blossom {number.capitalize()}.", level="warning")
+            self.logger(f"[Dancer] Sending not enabled for Blossom {number}.", level="warning")
             return
         setattr(self, f"is_sending_{number}", False)
         blossom_sender.stop()
         blossom_sender.join()
-        if not (self.is_sending_one or self.is_sending_two):
-            self.stop()
-
-    def change_music(self, music_path: str):
-        self.beat_detector.change_music(music_path)
-        self.music_player.play(music_path)
-        self._music_schedule = []
-        self._current_schedule_index = 0
-        self._music_over = False
-
-    def _cooperative_sleep(self, seconds: float, step: float = 0.02):
-        end = time.time() + max(0.0, seconds)
-        while (self.is_running and not self._stop_event.is_set()) and time.time() < end:
-            time.sleep(min(step, end - time.time()))